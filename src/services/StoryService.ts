--- conflicted
+++ resolved
@@ -404,6 +404,7 @@
     }
   }
 
+  // Format scenes from JSON string or JSON-like text
   // Format scenes from JSON string or JSON-like text
   public formatScenes(inputString: string): string[] | null {
     console.log("Raw input to formatScenes:", inputString.substring(0, 200) + "...");
@@ -462,6 +463,62 @@
             }
             // If no closing quote found, something is wrong, but proceed with current index
              if(endQuoteIndex === textToParse.length) i = endQuoteIndex;
+    console.log("Raw input to formatScenes:", inputString.substring(0, 200) + "...");
+    let textToParse = inputString.trim();
+
+    // Remove markdown code blocks if present
+    textToParse = textToParse.replace(/^```(?:json)?\s*/, '').replace(/\s*```$/, '').trim();
+    console.log("After removing markdown:", textToParse.substring(0, 200) + "...");
+
+    // Find the first likely start of JSON (either { or [)
+    const jsonStartIndex = textToParse.search(/[{\[]/);
+    if (jsonStartIndex === -1) {
+        console.log("No JSON start found. Trying plain text extraction.");
+        return this.extractScenesFromPlainText(inputString);
+    }
+    // Remove any text before the JSON start
+    textToParse = textToParse.substring(jsonStartIndex);
+
+    // Find the last likely end of JSON (corresponding } or ])
+    // Attempt to find the matching closing bracket for the first opening one
+    let openCount = 0;
+    let actualEndIndex = -1;
+    let firstOpenChar = '';
+    for (let i = 0; i < textToParse.length; i++) {
+        const char = textToParse[i];
+        if (i === 0) firstOpenChar = char; // Record the first opening char
+
+        if (char === '[' || char === '{') {
+            openCount++;
+        } else if (char === ']' || char === '}') {
+            openCount--;
+        }
+        
+        // Check if we closed the initial bracket/brace
+        if (openCount === 0 && i > 0 && 
+            ((firstOpenChar === '[' && char === ']') || (firstOpenChar === '{' && char === '}'))) {
+            actualEndIndex = i;
+            break; 
+        }
+        
+        // Handle strings to prevent counting brackets inside them
+        if (char === '"') {
+            let endQuoteIndex = i + 1;
+            while (endQuoteIndex < textToParse.length) {
+                if (textToParse[endQuoteIndex] === '"') {
+                    // Check for escaped quote
+                    if (endQuoteIndex > 0 && textToParse[endQuoteIndex - 1] === '\\') {
+                         // It's escaped, continue searching
+                    } else {
+                        // Found the closing quote
+                        i = endQuoteIndex; 
+                        break;
+                    }
+                }
+                endQuoteIndex++;
+            }
+            // If no closing quote found, something is wrong, but proceed with current index
+             if(endQuoteIndex === textToParse.length) i = endQuoteIndex;
         }
     }
 
@@ -503,17 +560,10 @@
 
         if (number != null && typeof beat === 'string' && beat.trim().length > 0) {
           formattedScenes.push(beat.trim());
-<<<<<<< HEAD
     } else {
           console.warn("Skipping scene object due to missing/invalid number or beat:", JSON.stringify(scene));
         }
           } else {
-=======
-        } else {
-          console.warn("Skipping scene object due to missing/invalid number or beat:", JSON.stringify(scene));
-        }
-      } else {
->>>>>>> c9f172ed
         console.warn("Skipping non-object item in scenes array:", JSON.stringify(scene));
       }
     }
@@ -541,20 +591,14 @@
     console.log(`Converted ${jsonScenes.length} scenes to JSON format`);
     // Return the stringified JSON array
     return JSON.stringify(jsonScenes, null, 2); // Pretty print for potential debugging
-  }
-<<<<<<< HEAD
+    // Return the stringified JSON array
+    return JSON.stringify(jsonScenes, null, 2); // Pretty print for potential debugging
+  }
   
   // New helper method to extract scenes from plain text narrative (Revised)
   private extractScenesFromPlainText(text: string): string[] {
     console.log("Extracting scenes from plain text narrative...");
       const scenes: string[] = [];
-=======
-
-  // New helper method to extract scenes from plain text narrative (Revised)
-  private extractScenesFromPlainText(text: string): string[] {
-    console.log("Extracting scenes from plain text narrative...");
-    const scenes: string[] = [];
->>>>>>> c9f172ed
     
     // 1. Try splitting by chapter/scene markers first
     const chapterMarkers = text.match(/^s*(Chapter|Scene)s+d+[:.]?/gmi);
@@ -564,7 +608,6 @@
         const sceneContent = parts[i].trim();
         if (sceneContent) scenes.push(sceneContent);
       }
-<<<<<<< HEAD
       if (scenes.length > 0) {
           console.log(`Extracted ${scenes.length} scenes based on 'Chapter/Scene' markers.`);
       return scenes;
@@ -599,48 +642,9 @@
       if (scenes.length > 0) {
             console.log(`Extracted ${scenes.length} scenes by grouping sentences.`);
         return scenes;
-=======
-      if (scenes.length > 0) {
-          console.log(`Extracted ${scenes.length} scenes based on 'Chapter/Scene' markers.`);
-          return scenes;
->>>>>>> c9f172ed
-      }
-    }
-
-    // 2. Try splitting by double newlines (paragraphs)
-    const paragraphs = text.split(/ns*n/).map(p => p.trim()).filter(p => p.length > 0);
-    if (paragraphs.length > 1) {
-        // Group paragraphs into scenes if reasonable (e.g., aiming for 5-10 scenes)
-        const targetSceneCount = Math.min(10, Math.max(5, Math.round(paragraphs.length / 3)));
-        const paragraphsPerScene = Math.max(1, Math.ceil(paragraphs.length / targetSceneCount));
-        
-        for (let i = 0; i < paragraphs.length; i += paragraphsPerScene) {
-          const sceneChunk = paragraphs.slice(i, i + paragraphsPerScene).join('n');
-          scenes.push(sceneChunk);
-        }
-        if (scenes.length > 0) {
-            console.log(`Extracted ${scenes.length} scenes by grouping ${paragraphsPerScene} paragraphs.`);
-            return scenes;
-        }
+      }
     }
     
-<<<<<<< HEAD
-=======
-    // 3. Fallback: Split by sentences if very little structure
-    if (scenes.length === 0 && text.length > 0) {
-        const sentences = text.match(/[^.!?]+[.!?]+/g) || [text]; // Basic sentence split
-        const sentencesPerScene = Math.max(3, Math.ceil(sentences.length / 8)); // Aim for ~8 scenes
-        for (let i = 0; i < sentences.length; i += sentencesPerScene) {
-            const sceneChunk = sentences.slice(i, i + sentencesPerScene).join(' ').trim();
-            if (sceneChunk) scenes.push(sceneChunk);
-        }
-         if (scenes.length > 0) {
-            console.log(`Extracted ${scenes.length} scenes by grouping sentences.`);
-            return scenes;
-         }
-    }
-
->>>>>>> c9f172ed
     // 4. Absolute Fallback: Return the whole text as one scene
     if (scenes.length === 0 && text.trim().length > 0) {
         console.log("Could not split text, returning as single scene.");
@@ -649,7 +653,11 @@
     
     console.log("No scenes extracted from plain text.");
     return [];
-  }
+    console.log("No scenes extracted from plain text.");
+    return [];
+  }
+
+  // Helper method to sanitize JSON string (Revised - minimal changes)
 
   // Helper method to sanitize JSON string (Revised - minimal changes)
   private sanitizeJsonString(jsonString: string): string {
@@ -657,7 +665,6 @@
       // Remove specific problematic Unicode control characters U+0000 to U+001F, except for valid whitespace like \t, \n, \r
       let result = jsonString.replace(/[\u0000-\u0008\u000B\u000C\u000E-\u001F]/g, '');
       // console.log("Sanitization complete.");
-<<<<<<< HEAD
     return result;
   }
   
@@ -665,15 +672,6 @@
   private extractScenesManually(text: string): string[] | null {
     console.log("Attempting manual scene extraction from original text...");
       const scenes: string[] = [];
-=======
-      return result;
-  }
-
-  // Fallback method to extract scenes when JSON parsing fails (Revised)
-  private extractScenesManually(text: string): string[] | null {
-    console.log("Attempting manual scene extraction from original text...");
-    const scenes: string[] = [];
->>>>>>> c9f172ed
 
     // Regex to find scene_beat or chapter_beat values, more tolerant of formatting
     const beatRegex = /["'](?:scene_beat|chapter_beat)["']\s*:\s*["']((?:.|\n)*?)["']/gi;
@@ -693,8 +691,9 @@
             }
         } else {
              console.warn("Manual extraction regex match found, but capture group 1 was invalid:", match);
-        }
-<<<<<<< HEAD
+        } else {
+             console.warn("Manual extraction regex match found, but capture group 1 was invalid:", match);
+        }
       }
       
       if (scenes.length > 0) {
@@ -702,24 +701,24 @@
         return scenes;
       }
       
-=======
-    }
-
-    if (scenes.length > 0) {
-      console.log(`Manually extracted ${scenes.length} scenes using regex.`);
-      return scenes;
-    }
-
->>>>>>> c9f172ed
     // If regex fails, fall back to plain text extraction on the original string
     console.log("Manual regex extraction failed, trying plain text extraction as last resort...");
     return this.extractScenesFromPlainText(text);
   }
 
+  // Create outline from story idea using structured output for OpenRouter
   // Create outline from story idea using structured output for OpenRouter
   public async createOutline(idea: string, signal?: AbortSignal): Promise<string[] | null> {
     try {
       await this.ensureSettingsLoaded();
+
+      // Get user-defined chapter range or use defaults
+      const minChapters = this.userSettings?.min_chapters || 5;
+      const maxChapters = this.userSettings?.max_chapters || 7;
+      // Ensure min is not greater than max
+      const effectiveMinChapters = Math.min(minChapters, maxChapters);
+      const effectiveMaxChapters = Math.max(minChapters, maxChapters);
+      console.log(`Target chapter range: ${effectiveMinChapters}-${effectiveMaxChapters}`);
 
       // Get user-defined chapter range or use defaults
       const minChapters = this.userSettings?.min_chapters || 5;
@@ -760,13 +759,38 @@
         minItems: effectiveMinChapters,
         maxItems: effectiveMaxChapters
       };
+
+      // Define the JSON Schema using the effective chapter range
+      const outlineSchema = {
+        type: "array",
+        items: {
+          type: "object",
+          properties: {
+            chapter_number: {
+              type: "integer",
+              description: "The sequential number of the chapter."
+            },
+            chapter_beat: {
+              type: "string",
+              description: `A detailed summary of the events in this chapter (approx 250 words).`
+            }
+          },
+          required: ["chapter_number", "chapter_beat"],
+          additionalProperties: false
+        },
+        minItems: effectiveMinChapters,
+        maxItems: effectiveMaxChapters
+      };
       
       while (retries < 5) {
         try {
           // Update prompt to use the dynamic chapter range
+          // Update prompt to use the dynamic chapter range
           const userMessage = `## OUTLINE REQUIREMENTS
 - The plot outline must contain between ${effectiveMinChapters} and ${effectiveMaxChapters} chapters. These are STRICT requirements.
+- The plot outline must contain between ${effectiveMinChapters} and ${effectiveMaxChapters} chapters. These are STRICT requirements.
 - If there are plot holes in the story idea, you MUST fix them in the plot outline.
+- DO NOT write an epilogue as the final chapter. The final chapter must be the resolution or provide an opening for a potential sequel.
 - DO NOT write an epilogue as the final chapter. The final chapter must be the resolution or provide an opening for a potential sequel.
 
 ## Instructions
@@ -797,24 +821,30 @@
   {
     "chapter_number": 1,
     "chapter_beat": "chapter 1 content..."
+    "chapter_number": 1,
+    "chapter_beat": "chapter 1 content..."
   },
   {
     "chapter_number": 2,
     "chapter_beat": "chapter 2 content..."
   }
+    "chapter_number": 2,
+    "chapter_beat": "chapter 2 content..."
+  }
 ]
 
 ## Story Idea:
 ${idea}`;
 
           const client = await this.getClient();
+          const useOpenAI = this.userSettings.use_openai_for_story_gen;
+          const model = useOpenAI 
           const useOpenAI = this.userSettings.use_openai_for_story_gen;
           const model = useOpenAI 
             ? this.userSettings.reasoning_model || 'gpt-4o'
             : this.userSettings.reasoning_model || 'anthropic/claude-3.7-sonnet:thinking';
           
           console.log(`Using ${useOpenAI ? 'OpenAI' : 'OpenRouter'} with model: ${model} for outline creation`);
-<<<<<<< HEAD
           
           const requestParams: any = {
             model: model,
@@ -822,15 +852,6 @@
             messages: [{ role: "user", content: userMessage }],
           };
           
-=======
-
-          const requestParams: any = {
-              model: model,
-              temperature: 0.8,
-              messages: [{ role: "user", content: userMessage }],
-          };
-          
->>>>>>> c9f172ed
           // Add structured output only if NOT using OpenAI (and assuming model compatibility)
           if (!useOpenAI) { 
               console.log("Attempting to use OpenRouter structured output (json_schema)");
@@ -888,18 +909,14 @@
           // Validate against dynamic chapter range
           if (outlineBeats.length < effectiveMinChapters || outlineBeats.length > effectiveMaxChapters) {
                console.warn(`Attempt ${retries + 1}: Outline length (${outlineBeats.length}) outside required ${effectiveMinChapters}-${effectiveMaxChapters} range. Retrying...`);
-<<<<<<< HEAD
             retries += 1;
                if(retries >= 5) throw new Error(`Failed to generate an outline with the required number of chapters (${effectiveMinChapters}-${effectiveMaxChapters}) after ${retries} attempts. Last count: ${outlineBeats.length}`);
                await new Promise(resolve => setTimeout(resolve, 1000));
             continue;
-=======
-               retries += 1;
-               if(retries >= 5) throw new Error(`Failed to generate an outline with the required number of chapters (${effectiveMinChapters}-${effectiveMaxChapters}) after ${retries} attempts. Last count: ${outlineBeats.length}`);
-               await new Promise(resolve => setTimeout(resolve, 1000));
-               continue;
->>>>>>> c9f172ed
           }
+
+          console.log(`Outline successfully created and parsed with ${outlineBeats.length} chapters.`);
+          return outlineBeats; // Success
 
           console.log(`Outline successfully created and parsed with ${outlineBeats.length} chapters.`);
           return outlineBeats; // Success
@@ -907,22 +924,14 @@
         } catch (err: any) {
             if (err.name === 'AbortError') throw err; 
             console.error(`Error in createOutline (Attempt ${retries + 1}):`, err.message);
-<<<<<<< HEAD
           retries += 1;
-=======
-            retries += 1;
->>>>>>> c9f172ed
             if(retries >= 5) throw new Error(`Failed to create outline after ${retries} attempts due to errors: ${err.message}`);
             await new Promise(resolve => setTimeout(resolve, 1500)); 
         }
     } // End while loop
     
     console.error(`Failed to create outline after ${retries} attempts.`); // Updated log
-<<<<<<< HEAD
       return null;
-=======
-    return null; 
->>>>>>> c9f172ed
     
   } catch (err: any) { 
       console.error("Critical error during outline creation setup:", err.message);
@@ -1507,6 +1516,11 @@
 - Use a short paragraph that flows directly from the emotional tone or unresolved tension of the last chapter.
 - Do NOT summarize what just happened. Instead, hint at or build on it with the narrator’s present thoughts, surroundings, or mood.
 - Avoid starting a chapter with phrases like “Two days had passed since…” or any form of recap.
+##Chapter Transition Guidelines
+- Begin each chapter with a natural continuation from the previous scene’s final moment.
+- Use a short paragraph that flows directly from the emotional tone or unresolved tension of the last chapter.
+- Do NOT summarize what just happened. Instead, hint at or build on it with the narrator’s present thoughts, surroundings, or mood.
+- Avoid starting a chapter with phrases like “Two days had passed since…” or any form of recap.
 
 
 # Core Requirements
@@ -1576,6 +1590,7 @@
           messages: [
             { role: "user", content: prompt }
           ],
+          temperature: 0.5,
           temperature: 0.5,
           stream: true
         };
